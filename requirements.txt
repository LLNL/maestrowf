--- conflicted
+++ resolved
@@ -5,11 +5,8 @@
 enum34; python_version<'3.4'
 dill
 jsonschema>=3.2.0
-<<<<<<< HEAD
-=======
 coloredlogs
 chainmap; python_version<'3'
->>>>>>> b1ea9004
 -e .
 
 fabric
