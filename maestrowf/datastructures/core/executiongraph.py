"""Module for the execution of DAG workflows."""
from collections import deque, OrderedDict
from datetime import datetime
import getpass
import logging
import os
import shutil
import tempfile
from filelock import FileLock, Timeout

from maestrowf.abstracts import PickleInterface
from maestrowf.abstracts.enums import JobStatusCode, State, SubmissionCode, \
    CancelCode, StudyStatus
from maestrowf.datastructures.dag import DAG
from maestrowf.datastructures.environment import Variable
from maestrowf.interfaces import ScriptAdapterFactory
from maestrowf.utils import create_parentdir, get_duration, \
    round_datetime_seconds

LOGGER = logging.getLogger(__name__)
SOURCE = "_source"


class _StepRecord:
    """
    A simple container object representing a workflow step record.

    The record contains all information used to generate associated scripts,
    and settings for execution of the record. The StepRecord is a utility
    class to the ExecutionGraph and maintains all information for any given
    step in the DAG.
    """

    def __init__(self, workspace, step, **kwargs):
        """
        Initialize a new instance of a StepRecord.

        Used kwargs:
        workspace: The working directory of the record.
        status: The record's current execution state.
        jobid: A scheduler assigned job identifier.
        script: The main script used for executing the record.
        restart_script: Script to resume record execution (if applicable).
        to_be_scheduled: True if the record needs scheduling. False otherwise.
        step: The StudyStep that is represented by the record instance.
        restart_limit: Upper limit on the number of restart attempts.
        tmp_dir: A provided temp directory to write scripts to instead of step
        workspace.
        """
        self.workspace = Variable("WORKSPACE", workspace)
        step.run["cmd"] = self.workspace.substitute(step.run["cmd"])
        step.run["restart"] = self.workspace.substitute(step.run["restart"])

        self.jobid = kwargs.get("jobid", [])
        self.script = kwargs.get("script", "")
        self.restart_script = kwargs.get("restart", "")
        self.to_be_scheduled = False
        self.step = step
        self.restart_limit = kwargs.get("restart_limit", 3)

        # Status Information
        self._num_restarts = 0
        self._submit_time = None
        self._start_time = None
        self._end_time = None
        self.status = kwargs.get("status", State.INITIALIZED)

    def setup_workspace(self):
        """Initialize the record's workspace."""
        create_parentdir(self.workspace.value)

    def generate_script(self, adapter, tmp_dir=""):
        """
        Generate the script for executing the workflow step.

        :param adapter: Instance of adapter to be used for script generation.
        :param tmp_dir: If specified, place generated script in the specified
        temp directory.
        """
        if tmp_dir:
            scr_dir = tmp_dir
        else:
            scr_dir = self.workspace.value

        self.step.run["cmd"] = self.workspace.substitute(self.step.run["cmd"])

        LOGGER.info("Generating script for %s into %s", self.name, scr_dir)
        self.to_be_scheduled, self.script, self.restart_script = \
            adapter.write_script(scr_dir, self.step)
        LOGGER.info("Script: %s\nRestart: %s\nScheduled?: %s",
                    self.script, self.restart_script, self.to_be_scheduled)

    def execute(self, adapter):
        self.mark_submitted()
        retcode, jobid = self._execute(adapter, self.script)

        if retcode == SubmissionCode.OK:
            self.jobid.append(jobid)

        return retcode

    def restart(self, adapter):
        retcode, jobid = self._execute(adapter, self.restart_script)

        if retcode == SubmissionCode.OK:
            self.jobid.append(jobid)

        return retcode

    @property
    def can_restart(self):
        """
        Get whether or not the record can be restarted.

        :returns: True if the record has a restart command assigned to it.
        """
        if self.restart_script:
            return True

        return False

    def _execute(self, adapter, script):
        if self.to_be_scheduled:
            srecord = adapter.submit(
                self.step, script, self.workspace.value)
        else:
            self.mark_running()
            ladapter = ScriptAdapterFactory.get_adapter("local")()
            srecord = ladapter.submit(
                self.step, script, self.workspace.value)

        retcode = srecord.submission_code
        jobid = srecord.job_identifier
        return retcode, jobid

    def mark_submitted(self):
        """Mark the submission time of the record."""
        LOGGER.debug(
            "Marking %s as submitted (PENDING) -- previously %s",
            self.name,
            self.status)
        self.status = State.PENDING
        if not self._submit_time:
            self._submit_time = round_datetime_seconds(datetime.now())
        else:
            LOGGER.warning(
                "Cannot set the submission time of '%s' because it has "
                "already been set.", self.name
            )

    def mark_running(self):
        """Mark the start time of the record."""
        LOGGER.debug(
            "Marking %s as running (RUNNING) -- previously %s",
            self.name,
            self.status)
        self.status = State.RUNNING
        if not self._start_time:
            self._start_time = round_datetime_seconds(datetime.now())

    def mark_end(self, state):
        """
        Mark the end time of the record with associated termination state.

        :param state: State enum corresponding to termination state.
        """
        LOGGER.debug(
            "Marking %s as finished (%s) -- previously %s",
            self.name,
            state,
            self.status)
        self.status = state
        if not self._end_time:
            self._end_time = round_datetime_seconds(datetime.now())

    def mark_restart(self):
        """Mark the end time of the record."""
        LOGGER.debug(
            "Marking %s as restarting (TIMEOUT) -- previously %s",
            self.name,
            self.status)
        self.status = State.TIMEDOUT
        # Designating a restart limit of zero as an unlimited restart setting.
        # Otherwise, if we're less than restart limit, attempt another restart.
        if self.restart_limit == 0 or \
                self._num_restarts < self.restart_limit:
            self._num_restarts += 1
            return True
        else:
            return False

    @property
    def is_local_step(self):
        """Return whether or not this step executes locally."""
        return not self.to_be_scheduled

    @property
    def elapsed_time(self):
        """Compute the elapsed time of the record (includes queue wait)."""
        if self._submit_time and self._end_time:
            # Return the total elapsed time.
            return get_duration(self._end_time - self._submit_time)
        elif self._submit_time and self.status == State.RUNNING:
            # Return the current elapsed time.
            return get_duration(datetime.now() - self._submit_time)
        else:
            return "--:--:--"

    @property
    def run_time(self):
        """
        Compute the run time of a record (includes restart queue time).

        :returns: A string of the records's run time.
        """
        if self._start_time and self._end_time:
            # If start and end time is set -- calculate run time.
            return get_duration(self._end_time - self._start_time)
        elif self._start_time and not self.status == State.RUNNING:
            # If start time but no end time, calculate current duration.
            return get_duration(datetime.now() - self._start_time)
        else:
            # Otherwise, return an uncalculated marker.
            return "--:--:--"

    @property
    def name(self):
        """
        Get the name of the step represented by the record instance.

        :returns: The name of the StudyStep contained within the record.
        """
        return self.step.name

    @property
    def walltime(self):
        """
        Get the requested wall time of the record instance.

        :returns: A string representing the requested computing time.
        """
        return self.step.run["walltime"]

    @property
    def time_submitted(self):
        """
        Get the time the step started.

        :returns: A formatted string of the date and time the step started.
        """
        if self._submit_time:
            return str(self._submit_time)
        else:
            return "--"

    @property
    def time_start(self):
        """
        Get the time the step started.

        :returns: A formatted string of the date and time the step started.
        """
        if self._start_time:
            return str(self._start_time)
        else:
            return "--"

    @property
    def time_end(self):
        """
        Get the time the step ended.

        :returns: A formatted string of the date and time the step ended.
        """
        if self._end_time:
            return str(self._end_time)
        else:
            return "--"

    @property
    def restarts(self):
        """
        Get the number of restarts the step has executed.

        :returns: An int representing the number of restarts.
        """
        return self._num_restarts


class ExecutionGraph(DAG, PickleInterface):
    """
    Datastructure that tracks, executes, and reports on study execution.

    The ExecutionGraph is used to manage, monitor, and interact with tasks and
    the scheduler. This class searches its graph for tasks that are ready to
    run, marks tasks as complete, and schedules ready tasks.

    The Execution class is where functionality for checking task status, logic
    for managing and automatically directing and manipulating the workflow
    should go. Essentially, if logic is needed to automatically manipulate the
    workflow in some fashion or additional monitoring is needed, this class is
    where that would go.
    """

    def __init__(self, submission_attempts=1, submission_throttle=0,
                 use_tmp=False, dry_run=False):
        """
        Initialize a new instance of an ExecutionGraph.

        :param submission_attempts: Number of attempted submissions before
            marking a step as failed.
        :param submission_throttle: Maximum number of scheduled in progress
        submissions.
        :param use_tmp: A Boolean value that when set to 'True' designates
        that ExecutionGraph should use temporary files for output.
        """
        super(ExecutionGraph, self).__init__()
        # Member variables for execution.
        self._adapter = None
        self._description = OrderedDict()

        # Generate tempdir (if specfied)
        if use_tmp:
            self._tmp_dir = tempfile.mkdtemp()
        else:
            self._tmp_dir = ""

        # Sets to track progress.
        self.completed_steps = set([SOURCE])
        self.in_progress = set()
        self.failed_steps = set()
        self.cancelled_steps = set()
        self.ready_steps = deque()
        self.is_canceled = False

        # Values for management of the DAG. Things like submission attempts,
        # throttling, etc. should be listed here.
        self._submission_attempts = submission_attempts
        self._submission_throttle = submission_throttle
        self.dry_run = dry_run

        # A map that tracks the dependencies of a step.
        # NOTE: I don't know how performant the Python dict structure is, but
        # we'll use it for now. I think this may want to be changed to an AVL
        # tree or something of that nature to guarantee worst case performance.
        self._dependencies = {}

        LOGGER.info(
            "\n------------------------------------------\n"
            "Submission attempts =       %d\n"
            "Submission throttle limit = %d\n"
            "Use temporary directory =   %s\n"
            "Tmp Dir = %s\n"
            "------------------------------------------",
            submission_attempts, submission_throttle, use_tmp, self._tmp_dir
        )

        # Error check that the submission values are valid.
        if self._submission_attempts < 1:
            _msg = "Submission attempts should always be greater than 0. " \
                   "Received a value of {}.".format(self._submission_attempts)
            LOGGER.error(_msg)
            raise ValueError(_msg)

        if self._submission_throttle < 0:
            _msg = "Throttling should be 0 for unthrottled or a positive " \
                   "integer for the number of allowed inflight jobs. " \
                   "Received a value of {}.".format(self._submission_throttle)
            LOGGER.error(_msg)
            raise ValueError(_msg)

    def _check_tmp_dir(self):
        """Check and recreate the tempdir should it have been erased."""
        # If we've specified a tmp dir and the previous tmp dir doesn't exist
        # recreate it.
        if self._tmp_dir and not os.path.exists(self._tmp_dir):
            self._tmp_dir = tempfile.mkdtemp()

    def add_step(self, name, step, workspace, restart_limit):
        """
        Add a StepRecord to the ExecutionGraph.

        :param name: Name of the step to be added.
        :param step: StudyStep instance to be recorded.
        :param workspace: Directory path for the step's working directory.
        :param restart_limit: Upper limit on the number of restart attempts.
        """
        data = {
                    "step": step,
                    "state": State.INITIALIZED,
                    "workspace": workspace,
                    "restart_limit": restart_limit
                }
        record = _StepRecord(**data)
        self._dependencies[name] = set()
        super(ExecutionGraph, self).add_node(name, record)

    def add_connection(self, parent, step):
        """
        Add a connection between two steps in the ExecutionGraph.

        :param parent: The parent step that is required to execute 'step'
        :param step: The dependent step that relies on parent.
        """
        self.add_edge(parent, step)
        self._dependencies[step].add(parent)

    def set_adapter(self, adapter):
        """
        Set the adapter used to interface for scheduling tasks.

        :param adapter: Adapter name to be used when launching the graph.
        """
        if not adapter:
            # If we have no adapter specified, assume sequential execution.
            self._adapter = None
            return

        if not isinstance(adapter, dict):
            msg = "Adapter settings must be contained in a dictionary."
            LOGGER.error(msg)
            raise TypeError(msg)

        # Check to see that the adapter type is something the
        if adapter["type"] not in ScriptAdapterFactory.get_valid_adapters():
            msg = "'{}' adapter must be specfied in ScriptAdapterFactory." \
                  .format(adapter)
            LOGGER.error(msg)
            raise TypeError(msg)

        self._adapter = adapter

    def add_description(self, name, description, **kwargs):
        """
        Add a study description to the ExecutionGraph instance.

        :param name: Name of the study.
        :param description: Description of the study.
        """
        self._description["name"] = name
        self._description["description"] = description
        self._description.update(kwargs)

    @property
    def name(self):
        """
        Return the name for the study in the ExecutionGraph instance.

        :returns: A string of the name of the study.
        """
        return self._description["name"]

    @name.setter
    def name(self, value):
        """
        Set the name for the study in the ExecutionGraph instance.

        :param name: A string of the name for the study.
        """
        self._description["name"] = value

    @property
    def description(self):
        """
        Return the description for the study in the ExecutionGraph instance.

        :returns: A string of the description for the study.
        """
        return self._description["description"]

    @description.setter
    def description(self, value):
        """
        Set the description for the study in the ExecutionGraph instance.

        :param value: A string of the description for the study.
        """
        self._description["description"] = value

    def log_description(self):
        """Log the description of the ExecutionGraph."""
        desc = ["{}: {}".format(key, value)
                for key, value in self._description.items()]
        desc = "\n".join(desc)
        LOGGER.info(
            "\n==================================================\n"
            "%s\n"
            "==================================================\n",
            desc
        )

    def generate_scripts(self):
        """
        Generate the scripts for all steps in the ExecutionGraph.

        The generate_scripts method scans the ExecutionGraph instance and uses
        the stored adapter to write executable scripts for either local or
        scheduled execution. If a restart command is specified, a restart
        script will be generated for that record.
        """
        # An adapter must be specified
        if not self._adapter:
            msg = "Adapter not found. Specify a ScriptAdapter using " \
                  "set_adapter."
            LOGGER.error(msg)
            raise ValueError(msg)

        # Set up the adapter.
        LOGGER.info("Generating scripts...")
        adapter = ScriptAdapterFactory.get_adapter(self._adapter["type"])
        adapter = adapter(**self._adapter)

        self._check_tmp_dir()
        for key, record in self.values.items():
            if key == SOURCE:
                continue

            # Record generates its own script.
            record.setup_workspace()
            record.generate_script(adapter, self._tmp_dir)

    def _execute_record(self, record, adapter, restart=False):
        """
        Execute a StepRecord.

        :param record: The StepRecord to be executed.
        :param adapter: An instance of the adapter to be used for cluster
        submission.
        :param restart: True if the record needs restarting, False otherwise.
        """
        # Logging for debugging.
        LOGGER.info("Calling execute for StepRecord '%s'", record.name)

        num_restarts = 0    # Times this step has temporally restarted.
        retcode = None      # Execution return code.

        # While our submission needs to be submitted, keep trying:
        # 1. If the JobStatus is not OK.
        # 2. num_restarts is less than self._submission_attempts
        self._check_tmp_dir()

        # Only set up the workspace the initial iteration.
        if not restart:
            LOGGER.debug("Setting up workspace for '%s' at %s",
                         record.name, str(datetime.now()))
            # Generate the script for execution on the fly.
            record.setup_workspace()    # Generate the workspace.
            record.generate_script(adapter, self._tmp_dir)

        if self.dry_run:
            record.mark_end(State.DRYRUN)
            self.completed_steps.add(record.name)
            return

        while retcode != SubmissionCode.OK and \
                num_restarts < self._submission_attempts:
            LOGGER.info("Attempting submission of '%s' (attempt %d of %d)...",
                        record.name, num_restarts + 1,
                        self._submission_attempts)

            # We're not restarting -- submit as usual.
            if not restart:
                LOGGER.debug("Calling 'execute' on '%s' at %s",
                             record.name, str(datetime.now()))
                retcode = record.execute(adapter)
            # Otherwise, it's a restart.
            else:
                # If the restart is specified, use the record restart script.
                LOGGER.debug("Calling 'restart' on '%s' at %s",
                             record.name, str(datetime.now()))
                # Generate the script for execution on the fly.
                record.generate_script(adapter, self._tmp_dir)
                retcode = record.restart(adapter)

            # Increment the number of restarts we've attempted.
            LOGGER.debug("Completed submission attempt %d", num_restarts)
            num_restarts += 1

        if retcode == SubmissionCode.OK:
            self.in_progress.add(record.name)

            if record.is_local_step:
                LOGGER.info("Local step %s executed with status OK. Complete.",
                            record.name)
                record.mark_end(State.FINISHED)
                self.completed_steps.add(record.name)
                self.in_progress.remove(record.name)
        else:
            # Find the subtree, because anything dependent on this step now
            # failed.
            LOGGER.warning("'%s' failed to submit properly. "
                           "Step failed.", record.name)
            path, parent = self.bfs_subtree(record.name)
            for node in path:
                self.failed_steps.add(node)
                self.values[node].mark_end(State.FAILED)

        # After execution state debug logging.
        LOGGER.debug("After execution of '%s' -- New state is %s.",
                     record.name, record.status)

    def write_status(self, path):
        """Write the status of the DAG to a CSV file."""
        header = "Step Name,Workspace,State,Run Time,Elapsed Time,Start Time" \
                 ",Submit Time,End Time,Number Restarts"
        status = [header]
        keys = set(self.values.keys()) - set(["_source"])
        for key in keys:
            value = self.values[key]
            _ = [
                    value.name, os.path.split(value.workspace.value)[1],
                    str(value.status.name), value.run_time, value.elapsed_time,
                    value.time_start, value.time_submitted, value.time_end,
                    str(value.restarts)
                ]
            _ = ",".join(_)
            status.append(_)

        stat_path = os.path.join(path, "status.csv")
        lock_path = os.path.join(path, ".status.lock")
        lock = FileLock(lock_path)
        try:
            with lock.acquire(timeout=10):
                with open(stat_path, "w+") as stat_file:
                    stat_file.write("\n".join(status))
        except Timeout:
            pass

    def _check_study_completion(self):
        # We cancelled, return True marking study as complete.
        if self.is_canceled:
            LOGGER.info("Cancelled -- completing study.")
            return StudyStatus.CANCELLED

        # check for completion of all steps
        resolved_set = \
            self.completed_steps | self.failed_steps | self.cancelled_steps
        if not set(self.values.keys()) - resolved_set:
            # some steps were cancelled and is_canceled wasn't set
            if len(self.cancelled_steps) > 0:
                logging.info("'%s' was cancelled. Returning.", self.name)
                return StudyStatus.CANCELLED

            # some steps were failures indicating failure
            if len(self.failed_steps) > 0:
                logging.info("'%s' is complete with failures. Returning.",
                             self.name)
                return StudyStatus.FAILURE

            # everything completed were are done
            logging.info("'%s' is complete. Returning.", self.name)
            return StudyStatus.FINISHED

        return StudyStatus.RUNNING

    def execute_ready_steps(self):
        """
        Execute any steps whose dependencies are satisfied.

        The 'execute_ready_steps' method is the core of how the ExecutionGraph
        manages execution. This method does the following:
            - Checks the status of existing jobs that are executing.
                - Updates the state if changed.
            - Finds steps that are initialized and determines what can be run:
                - Scans a steps dependencies and stages if all are me.
                - Executes any steps whose dependencies are met.

        :returns: True if the study has completed, False otherwise.
        """
        # TODO: We may want to move this to a singleton somewhere
        # so we can guarantee that all steps use the same adapter.
        adapter = ScriptAdapterFactory.get_adapter(self._adapter["type"])
        adapter = adapter(**self._adapter)

<<<<<<< HEAD
        retcode, job_status = self.check_study_status()
=======
        if not self.dry_run:
            LOGGER.debug("Checking status check...")
            retcode, job_status = self.check_study_status()
        else:
            LOGGER.debug("DRYRUN: Skipping status check...")
            retcode = JobStatusCode.OK
            job_status = {}

>>>>>>> b1ea9004
        LOGGER.debug("Checked status (retcode %s)-- %s", retcode, job_status)

        # For now, if we can't check the status something is wrong.
        # Don't modify the DAG.
        if retcode == JobStatusCode.ERROR:
            msg = "Job status check failed -- Aborting."
            LOGGER.error(msg)
            raise RuntimeError(msg)
        elif retcode == JobStatusCode.OK:
            # For the status of each currently in progress job, check its
            # state.
            cleanup_steps = set()  # Steps that are in progress showing failed.

            for name, status in job_status.items():
                LOGGER.debug("Checking job '%s' with status %s.", name, status)
                record = self.values[name]

                if status == State.FINISHED:
                    # Mark the step complete and notate its end time.
                    record.mark_end(State.FINISHED)
                    LOGGER.info("Step '%s' marked as finished. Adding to "
                                "complete set.", name)
                    self.completed_steps.add(name)
                    self.in_progress.remove(name)

                elif status == State.RUNNING:
                    # When detect that a step is running, mark it.
                    LOGGER.info("Step '%s' found to be running.")
                    record.mark_running()

                elif status == State.TIMEDOUT:
                    # Execute the restart script.
                    # If a restart script doesn't exist, re-run the command.
                    # If we're under the restart limit, attempt a restart.
                    if record.can_restart:
                        if record.mark_restart():
                            LOGGER.info(
                                "Step '%s' timed out. Restarting (%s of %s).",
                                name, record.restarts, record.restart_limit
                            )
                            self._execute_record(record, adapter, restart=True)
                        else:
                            LOGGER.info("'%s' has been restarted %s of %s "
                                        "times. Marking step and all "
                                        "descendents as failed.",
                                        name,
                                        record.restarts,
                                        record.restart_limit)
                            self.in_progress.remove(name)
                            cleanup_steps.update(self.bfs_subtree(name)[0])
                    # Otherwise, we can't restart so mark the step timed out.
                    else:
                        LOGGER.info("'%s' timed out, but cannot be restarted."
                                    " Marked as TIMEDOUT.", name)
                        # Mark that the step ended due to TIMEOUT.
                        record.mark_end(State.TIMEDOUT)
                        # Remove from in progress since it no longer is.
                        self.in_progress.remove(name)
                        # Add the subtree to the clean up steps
                        cleanup_steps.update(self.bfs_subtree(name)[0])
                        # Remove the current step, clean up is used to mark
                        # steps definitively as failed.
                        cleanup_steps.remove(name)
                        # Add the current step to failed.
                        self.failed_steps.add(name)

                elif status == State.HWFAILURE:
                    # TODO: Need to make sure that we do this a finite number
                    # of times.
                    # Resubmit the cmd.
                    LOGGER.warning("Hardware failure detected. Attempting to "
                                   "resubmit step '%s'.", name)
                    # We can just let the logic below handle submission with
                    # everything else.
                    self.ready_steps.append(name)

                elif status == State.FAILED:
                    LOGGER.warning(
                        "Job failure reported. Aborting %s -- flagging all "
                        "dependent jobs as failed.",
                        name
                    )
                    self.in_progress.remove(name)
                    record.mark_end(State.FAILED)
                    cleanup_steps.update(self.bfs_subtree(name)[0])

                elif status == State.UNKNOWN:
                    record.mark_end(State.UNKNOWN)
                    LOGGER.info(
                        "Step '%s' found in UNKNOWN state. Step was found "
                        "in '%s' state previously, marking as UNKNOWN. "
                        "Adding to failed steps.",
                        name, record.status)
                    cleanup_steps.update(self.bfs_subtree(name)[0])
                    self.in_progress.remove(name)

                elif status == State.CANCELLED:
                    LOGGER.info("Step '%s' was cancelled.", name)
                    self.in_progress.remove(name)
                    record.mark_end(State.CANCELLED)

            # Let's handle all the failed steps in one go.
            for node in cleanup_steps:
                self.failed_steps.add(node)
                self.values[node].mark_end(State.FAILED)

        # Now that we've checked the statuses of existing jobs we need to make
        # sure dependencies haven't been met.
        for key in self.values.keys():
            # We MUST dereference from the key. If we use values.items(), a
            # generator gets produced which will give us a COPY of a record and
            # not the actual record.
            record = self.values[key]

            # A completed step by definition has had its dependencies met.
            # Skip it.
            if key in self.completed_steps:
                LOGGER.debug("'%s' in completed set, skipping.", key)
                continue

            LOGGER.debug("Checking %s -- %s", key, record.jobid)
            # If the record is only INITIALIZED, we have encountered a step
            # that needs consideration.
            if record.status == State.INITIALIZED:
                LOGGER.debug("'%s' found to be initialized. Checking "
                             "dependencies. ", key)

                LOGGER.debug(
                    "Unfulfilled dependencies: %s",
                    self._dependencies[key])

                s_completed = filter(
                    lambda x: x in self.completed_steps,
                    self._dependencies[key])
                self._dependencies[key] = \
                    self._dependencies[key] - set(s_completed)
                LOGGER.debug(
                    "Completed dependencies: %s\n"
                    "Remaining dependencies: %s",
                    s_completed, self._dependencies[key])

                # If the gating dependencies set is empty, we can execute.
                if not self._dependencies[key]:
                    if key not in self.ready_steps:
                        LOGGER.debug("All dependencies completed. Staging.")
                        self.ready_steps.append(key)
                    else:
                        LOGGER.debug("Already staged. Passing.")
                        continue

        # We now have a collection of ready steps. Execute.
        # If we don't have a submission limit, go ahead and submit all.
        if self._submission_throttle == 0:
            LOGGER.info("Launching all ready steps...")
            _available = len(self.ready_steps)
        # Else, we have a limit -- adhere to it.
        else:
            # Compute the number of available slots we have for execution.
            _available = self._submission_throttle - len(self.in_progress)
            # Available slots should never be negative, but on the off chance
            # we are in a slot deficit, then we will just say none are free.
            _available = max(0, _available)
            # Now, we need to take the min of the length of the queue and the
            # computed number of slots. We could have free slots, but have less
            # in the queue.
            _available = min(_available, len(self.ready_steps))
            LOGGER.info("Found %d available slots...", _available)

        for i in range(0, _available):
            # Pop the record and execute using the helper method.
            _record = self.values[self.ready_steps.popleft()]

            # If we get to this point and we've cancelled, cancel the record.
            if self.is_canceled:
                LOGGER.info("Cancelling '%s' -- continuing.", _record.name)
                _record.mark_end(State.CANCELLED)
                self.cancelled_steps.add(_record.name)
                continue

            LOGGER.debug("Launching job %d -- %s", i, _record.name)
            self._execute_record(_record, adapter)

        # check the status of the study upon finishing this round of execution
        completion_status = self._check_study_completion()
        return completion_status

    def check_study_status(self):
        """
        Check the status of currently executing steps in the graph.

        This method is used to check the status of all currently in progress
        steps in the ExecutionGraph. Each ExecutionGraph stores the adapter
        used to generate and execute its scripts.
        """
        # Set up the job list and the map to get back to step names.
        joblist = []
        jobmap = {}
        for step in self.in_progress:
            jobid = self.values[step].jobid[-1]
            joblist.append(jobid)
            jobmap[jobid] = step

        # Grab the adapter from the ScriptAdapterFactory.
        adapter = ScriptAdapterFactory.get_adapter(self._adapter["type"])
        adapter = adapter(**self._adapter)
        # Use the adapter to grab the job statuses.
        retcode, job_status = adapter.check_jobs(joblist)
        # Map the job identifiers back to step names.
        step_status = {jobmap[jobid]: status
                       for jobid, status in job_status.items()}

        # Based on return code, log something different.
        if retcode == JobStatusCode.OK:
            LOGGER.info("Jobs found for user '%s'.", getpass.getuser())
            return retcode, step_status
        elif retcode == JobStatusCode.NOJOBS:
            LOGGER.info("No jobs found.")
            return retcode, step_status
        else:
            msg = "Unknown Error (Code = {})".format(retcode)
            LOGGER.error(msg)
            return retcode, step_status

    def cancel_study(self):
        """Cancel the study."""
        joblist = []
        for step in self.in_progress:
            jobid = self.values[step].jobid[-1]
            joblist.append(jobid)

        # Grab the adapter from the ScriptAdapterFactory.
        adapter = ScriptAdapterFactory.get_adapter(self._adapter["type"])
        adapter = adapter(**self._adapter)

        # cancel our jobs
        crecord = adapter.cancel_jobs(joblist)
        self.is_canceled = True

        if crecord.cancel_status == CancelCode.OK:
            LOGGER.info("Successfully requested to cancel all jobs.")
        elif crecord.cancel_status == CancelCode.ERROR:
            LOGGER.error(
                "Failed to cancel jobs. (Code = %s)", crecord.return_code)
        else:
            LOGGER.error("Unknown Error (Code = %s)", crecord.return_code)

        return crecord.cancel_status

    def cleanup(self):
        """Clean up output produced by the ExecutionGraph."""
        if self._tmp_dir:
            shutil.rmtree(self._tmp_dir, ignore_errors=True)<|MERGE_RESOLUTION|>--- conflicted
+++ resolved
@@ -672,9 +672,6 @@
         adapter = ScriptAdapterFactory.get_adapter(self._adapter["type"])
         adapter = adapter(**self._adapter)
 
-<<<<<<< HEAD
-        retcode, job_status = self.check_study_status()
-=======
         if not self.dry_run:
             LOGGER.debug("Checking status check...")
             retcode, job_status = self.check_study_status()
@@ -683,7 +680,6 @@
             retcode = JobStatusCode.OK
             job_status = {}
 
->>>>>>> b1ea9004
         LOGGER.debug("Checked status (retcode %s)-- %s", retcode, job_status)
 
         # For now, if we can't check the status something is wrong.
