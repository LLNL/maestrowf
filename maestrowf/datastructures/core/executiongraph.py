"""Module for the execution of DAG workflows."""
from collections import deque, OrderedDict
from datetime import datetime
import getpass
import logging
import os
import shutil
import tempfile
from filelock import FileLock, Timeout

from maestrowf.abstracts import PickleInterface
from maestrowf.abstracts.enums import JobStatusCode, State, SubmissionCode, \
    CancelCode, StudyStatus
from maestrowf.datastructures.dag import DAG
from maestrowf.datastructures.environment import Variable
from maestrowf.interfaces import ScriptAdapterFactory
from maestrowf.utils import create_parentdir, get_duration

LOGGER = logging.getLogger(__name__)
SOURCE = "_source"


class _StepRecord:
    """
    A simple container object representing a workflow step record.

    The record contains all information used to generate associated scripts,
    and settings for execution of the record. The StepRecord is a utility
    class to the ExecutionGraph and maintains all information for any given
    step in the DAG.
    """

    def __init__(self, workspace, step, **kwargs):
        """
        Initialize a new instance of a StepRecord.

        Used kwargs:
        workspace: The working directory of the record.
        status: The record's current execution state.
        jobid: A scheduler assigned job identifier.
        script: The main script used for executing the record.
        restart_script: Script to resume record execution (if applicable).
        to_be_scheduled: True if the record needs scheduling. False otherwise.
        step: The StudyStep that is represented by the record instance.
        restart_limit: Upper limit on the number of restart attempts.
        tmp_dir: A provided temp directory to write scripts to instead of step
        workspace.
        """
        self.workspace = Variable("WORKSPACE", workspace)
        step.run["cmd"] = self.workspace.substitute(step.run["cmd"])
        step.run["restart"] = self.workspace.substitute(step.run["restart"])

        self.jobid = kwargs.get("jobid", [])
        self.script = kwargs.get("script", "")
        self.restart_script = kwargs.get("restart", "")
        self.to_be_scheduled = False
        self.step = step
        self.restart_limit = kwargs.get("restart_limit", 3)

        # Status Information
        self._num_restarts = 0
        self._submit_time = None
        self._start_time = None
        self._end_time = None
        self.status = kwargs.get("status", State.INITIALIZED)

    def setup_workspace(self):
        """Initialize the record's workspace."""
        create_parentdir(self.workspace.value)

    def generate_script(self, adapter, tmp_dir=""):
        """
        Generate the script for executing the workflow step.

        :param adapter: Instance of adapter to be used for script generation.
        :param tmp_dir: If specified, place generated script in the specified
        temp directory.
        """
        if tmp_dir:
            scr_dir = tmp_dir
        else:
            scr_dir = self.workspace.value

        self.step.run["cmd"] = self.workspace.substitute(self.step.run["cmd"])

        LOGGER.info("Generating script for %s into %s", self.name, scr_dir)
        self.to_be_scheduled, self.script, self.restart_script = \
            adapter.write_script(scr_dir, self.step)
        LOGGER.info("Script: %s\nRestart: %s\nScheduled?: %s",
                    self.script, self.restart_script, self.to_be_scheduled)

    def execute(self, adapter):
        self.mark_submitted()
        retcode, jobid = self._execute(adapter, self.script)

        if retcode == SubmissionCode.OK:
            self.jobid.append(jobid)

        return retcode

    def restart(self, adapter):
        retcode, jobid = self._execute(adapter, self.restart_script)

        if retcode == SubmissionCode.OK:
            self.jobid.append(jobid)

        return retcode

    @property
    def can_restart(self):
        """
        Get whether or not the record can be restarted.

        :returns: True if the record has a restart command assigned to it.
        """
        if self.restart_script:
            return True

        return False

    def _execute(self, adapter, script):
        if self.to_be_scheduled:
            srecord = adapter.submit(
                self.step, script, self.workspace.value)
        else:
            self.mark_running()
            ladapter = ScriptAdapterFactory.get_adapter("local")()
            srecord = ladapter.submit(
                self.step, script, self.workspace.value)

        retcode = srecord.submission_code
        jobid = srecord.job_identifier
        return retcode, jobid

    def mark_submitted(self):
        """Mark the submission time of the record."""
        LOGGER.debug(
            "Marking %s as submitted (PENDING) -- previously %s",
            self.name,
            self.status)
        self.status = State.PENDING
        if not self._submit_time:
            self._submit_time = datetime.now()
        else:
            LOGGER.warning(
                "Cannot set the submission time of '%s' because it has "
                "already been set.", self.name
            )

    def mark_running(self):
        """Mark the start time of the record."""
        LOGGER.debug(
            "Marking %s as running (RUNNING) -- previously %s",
            self.name,
            self.status)
        self.status = State.RUNNING
        if not self._start_time:
            self._start_time = datetime.now()

    def mark_end(self, state):
        """
        Mark the end time of the record with associated termination state.

        :param state: State enum corresponding to termination state.
        """
        LOGGER.debug(
            "Marking %s as finished (%s) -- previously %s",
            self.name,
            state,
            self.status)
        self.status = state
        if not self._end_time:
            self._end_time = datetime.now()

    def mark_restart(self):
        """Mark the end time of the record."""
        LOGGER.debug(
            "Marking %s as restarting (TIMEOUT) -- previously %s",
            self.name,
            self.status)
        self.status = State.TIMEDOUT
        # Designating a restart limit of zero as an unlimited restart setting.
        # Otherwise, if we're less than restart limit, attempt another restart.
        if self.restart_limit == 0 or \
                self._num_restarts < self.restart_limit:
            self._num_restarts += 1
            return True
        else:
            return False

    @property
    def is_local_step(self):
        """Return whether or not this step executes locally."""
        return not self.to_be_scheduled

    @property
    def elapsed_time(self):
        """Compute the elapsed time of the record (includes queue wait)."""
        if self._submit_time and self._end_time:
            # Return the total elapsed time.
            return get_duration(self._end_time - self._submit_time)
        elif self._submit_time and self.status == State.RUNNING:
            # Return the current elapsed time.
            return get_duration(datetime.now() - self._submit_time)
        else:
            return "--:--:--"

    @property
    def run_time(self):
        """
        Compute the run time of a record (includes restart queue time).

        :returns: A string of the records's run time.
        """
        if self._start_time and self._end_time:
            # If start and end time is set -- calculate run time.
            return get_duration(self._end_time - self._start_time)
        elif self._start_time and not self.status == State.RUNNING:
            # If start time but no end time, calculate current duration.
            return get_duration(datetime.now() - self._start_time)
        else:
            # Otherwise, return an uncalculated marker.
            return "--:--:--"

    @property
    def name(self):
        """
        Get the name of the step represented by the record instance.

        :returns: The name of the StudyStep contained within the record.
        """
        return self.step.name

    @property
    def walltime(self):
        """
        Get the requested wall time of the record instance.

        :returns: A string representing the requested computing time.
        """
        return self.step.run["walltime"]

    @property
    def time_submitted(self):
        """
        Get the time the step started.

        :returns: A formatted string of the date and time the step started.
        """
        if self._submit_time:
            return str(self._submit_time)
        else:
            return "--"

    @property
    def time_start(self):
        """
        Get the time the step started.

        :returns: A formatted string of the date and time the step started.
        """
        if self._start_time:
            return str(self._start_time)
        else:
            return "--"

    @property
    def time_end(self):
        """
        Get the time the step ended.

        :returns: A formatted string of the date and time the step ended.
        """
        if self._end_time:
            return str(self._end_time)
        else:
            return "--"

    @property
    def restarts(self):
        """
        Get the number of restarts the step has executed.

        :returns: An int representing the number of restarts.
        """
        return self._num_restarts


class ExecutionGraph(DAG, PickleInterface):
    """
    Datastructure that tracks, executes, and reports on study execution.

    The ExecutionGraph is used to manage, monitor, and interact with tasks and
    the scheduler. This class searches its graph for tasks that are ready to
    run, marks tasks as complete, and schedules ready tasks.

    The Execution class is where functionality for checking task status, logic
    for managing and automatically directing and manipulating the workflow
    should go. Essentially, if logic is needed to automatically manipulate the
    workflow in some fashion or additional monitoring is needed, this class is
    where that would go.
    """

    def __init__(self, submission_attempts=1, submission_throttle=0,
                 local_procs=1, use_tmp=False):
        """
        Initialize a new instance of an ExecutionGraph.

        :param submission_attempts: Number of attempted submissions before
            marking a step as failed.
        :param submission_throttle: Maximum number of scheduled in progress
        submissions.
        :param use_tmp: A Boolean value that when set to 'True' designates
        that ExecutionGraph should use temporary files for output.
        """
        super(ExecutionGraph, self).__init__()
        # Member variables for execution.
        self._adapter = None
        self._description = OrderedDict()

        # Generate tempdir (if specfied)
        if use_tmp:
            self._tmp_dir = tempfile.mkdtemp()
        else:
            self._tmp_dir = ""

        # Sets to track progress.
        self.completed_steps = set([SOURCE])
        self.in_progress = set()
        self.failed_steps = set()
        self.cancelled_steps = set()
        self.ready_steps = deque()
        self.is_canceled = False

        # Values for management of the DAG. Things like submission attempts,
        # throttling, etc. should be listed here.
        self._submission_attempts = submission_attempts
        self._submission_throttle = submission_throttle

        self._local_procs = local_procs

        # A map that tracks the dependencies of a step.
        # NOTE: I don't know how performant the Python dict structure is, but
        # we'll use it for now. I think this may want to be changed to an AVL
        # tree or something of that nature to guarantee worst case performance.
        self._dependencies = {}

        LOGGER.info(
            "\n------------------------------------------\n"
            "Submission attempts =       %d\n"
            "Submission throttle limit = %d\n"
            "Use temporary directory =   %s\n"
            "Tmp Dir = %s\n"
            "------------------------------------------",
            submission_attempts, submission_throttle, use_tmp, self._tmp_dir
        )

        # Error check that the submission values are valid.
        if self._submission_attempts < 1:
            _msg = "Submission attempts should always be greater than 0. " \
                   "Received a value of {}.".format(self._submission_attempts)
            LOGGER.error(_msg)
            raise ValueError(_msg)

        if self._submission_throttle < 0:
            _msg = "Throttling should be 0 for unthrottled or a positive " \
                   "integer for the number of allowed inflight jobs. " \
                   "Received a value of {}.".format(self._submission_throttle)
            LOGGER.error(_msg)
            raise ValueError(_msg)

    def _check_tmp_dir(self):
        """Check and recreate the tempdir should it have been erased."""
        # If we've specified a tmp dir and the previous tmp dir doesn't exist
        # recreate it.
        if self._tmp_dir and not os.path.exists(self._tmp_dir):
            self._tmp_dir = tempfile.mkdtemp()

    def add_step(self, name, step, workspace, restart_limit):
        """
        Add a StepRecord to the ExecutionGraph.

        :param name: Name of the step to be added.
        :param step: StudyStep instance to be recorded.
        :param workspace: Directory path for the step's working directory.
        :param restart_limit: Upper limit on the number of restart attempts.
        """
        data = {
                    "step": step,
                    "state": State.INITIALIZED,
                    "workspace": workspace,
                    "restart_limit": restart_limit
                }
        record = _StepRecord(**data)
        self._dependencies[name] = set()
        super(ExecutionGraph, self).add_node(name, record)

    def add_connection(self, parent, step):
        """
        Add a connection between two steps in the ExecutionGraph.

        :param parent: The parent step that is required to execute 'step'
        :param step: The dependent step that relies on parent.
        """
        self.add_edge(parent, step)
        self._dependencies[step].add(parent)

    def set_adapter(self, adapter):
        """
        Set the adapter used to interface for scheduling tasks.

        :param adapter: Adapter name to be used when launching the graph.
        """
        if not adapter:
            # If we have no adapter specified, assume sequential execution.
            self._adapter = None
            return

        if not isinstance(adapter, dict):
            msg = "Adapter settings must be contained in a dictionary."
            LOGGER.error(msg)
            raise TypeError(msg)

        # Check to see that the adapter type is something the
        if adapter["type"] not in ScriptAdapterFactory.get_valid_adapters():
            msg = "'{}' adapter must be specfied in ScriptAdapterFactory." \
                  .format(adapter)
            LOGGER.error(msg)
            LOGGER.error("Valid adapters: {}".format(ScriptAdapterFactory.get_valid_adapters()))
            raise TypeError(msg)

        self._adapter = adapter

    def add_description(self, name, description, **kwargs):
        """
        Add a study description to the ExecutionGraph instance.

        :param name: Name of the study.
        :param description: Description of the study.
        """
        self._description["name"] = name
        self._description["description"] = description
        self._description.update(kwargs)

    @property
    def name(self):
        """
        Return the name for the study in the ExecutionGraph instance.

        :returns: A string of the name of the study.
        """
        return self._description["name"]

    @name.setter
    def name(self, value):
        """
        Set the name for the study in the ExecutionGraph instance.

        :param name: A string of the name for the study.
        """
        self._description["name"] = value

    @property
    def description(self):
        """
        Return the description for the study in the ExecutionGraph instance.

        :returns: A string of the description for the study.
        """
        return self._description["description"]

    @description.setter
    def description(self, value):
        """
        Set the description for the study in the ExecutionGraph instance.

        :param value: A string of the description for the study.
        """
        self._description["description"] = value

    def log_description(self):
        """Log the description of the ExecutionGraph."""
        desc = ["{}: {}".format(key, value)
                for key, value in self._description.items()]
        desc = "\n".join(desc)
        LOGGER.info(
            "\n==================================================\n"
            "%s\n"
            "==================================================\n",
            desc
        )

    def generate_scripts(self):
        """
        Generate the scripts for all steps in the ExecutionGraph.

        The generate_scripts method scans the ExecutionGraph instance and uses
        the stored adapter to write executable scripts for either local or
        scheduled execution. If a restart command is specified, a restart
        script will be generated for that record.
        """
        # An adapter must be specified
        if not self._adapter:
            msg = "Adapter not found. Specify a ScriptAdapter using " \
                  "set_adapter."
            LOGGER.error(msg)
            raise ValueError(msg)

        # Set up the adapter.
        LOGGER.info("Generating scripts...")
        adapter = ScriptAdapterFactory.get_adapter(self._adapter["type"])
        adapter = adapter(**self._adapter)

        self._check_tmp_dir()
        for key, record in self.values.items():
            if key == SOURCE:
                continue

            # Record generates its own script.
            record.setup_workspace()
            record.generate_script(adapter, self._tmp_dir)

    def _execute_record(self, record, adapter, restart=False):
        """
        Execute a StepRecord.

        :param record: The StepRecord to be executed.
        :param adapter: An instance of the adapter to be used for cluster
        submission.
        :param restart: True if the record needs restarting, False otherwise.
        """
        # Logging for debugging.
        LOGGER.info("Calling execute for StepRecord '%s'", record.name)

        num_restarts = 0    # Times this step has temporally restarted.
        retcode = None      # Execution return code.

        # While our submission needs to be submitted, keep trying:
        # 1. If the JobStatus is not OK.
        # 2. num_restarts is less than self._submission_attempts
        self._check_tmp_dir()
        while retcode != SubmissionCode.OK and \
                num_restarts < self._submission_attempts:
            LOGGER.info("Attempting submission of '%s' (attempt %d of %d)...",
                        record.name, num_restarts + 1,
                        self._submission_attempts)

            # We're not restarting -- submit as usual.
            if not restart:
                LOGGER.debug("Calling 'execute' on '%s' at %s",
                             record.name, str(datetime.now()))
                # Generate the script for execution on the fly.
                record.setup_workspace()    # Generate the workspace.
                record.generate_script(adapter, self._tmp_dir)
                retcode = record.execute(adapter)
            # Otherwise, it's a restart.
            else:
                # If the restart is specified, use the record restart script.
                LOGGER.debug("Calling 'restart' on '%s' at %s",
                             record.name, str(datetime.now()))
                # Generate the script for execution on the fly.
                record.generate_script(adapter, self._tmp_dir)
                retcode = record.restart(adapter)

            # Increment the number of restarts we've attempted.
            LOGGER.debug("Completed submission attempt %d", num_restarts)
            num_restarts += 1

        if retcode == SubmissionCode.OK:
            self.in_progress.add(record.name)

            if record.is_local_step:
                LOGGER.info("Local step %s executed with status OK. Complete.",
                            record.name)
                record.mark_end(State.FINISHED)
                self.completed_steps.add(record.name)
                self.in_progress.remove(record.name)
        else:
            # Find the subtree, because anything dependent on this step now
            # failed.
            LOGGER.warning("'%s' failed to submit properly. "
                           "Step failed.", record.name)
            path, parent = self.bfs_subtree(record.name)
            for node in path:
                self.failed_steps.add(node)
                self.values[node].mark_end(State.FAILED)

        # After execution state debug logging.
        LOGGER.debug("After execution of '%s' -- New state is %s.",
                     record.name, record.status)

    def write_status(self, path):
        """Write the status of the DAG to a CSV file."""
        header = "Step Name,Workspace,State,Run Time,Elapsed Time,Start Time" \
                 ",Submit Time,End Time,Number Restarts"
        status = [header]
        keys = set(self.values.keys()) - set(["_source"])
        for key in keys:
            value = self.values[key]
            _ = [
                    value.name, os.path.split(value.workspace.value)[1],
                    str(value.status.name), value.run_time, value.elapsed_time,
                    value.time_start, value.time_submitted, value.time_end,
                    str(value.restarts)
                ]
            _ = ",".join(_)
            status.append(_)

        stat_path = os.path.join(path, "status.csv")
        lock_path = os.path.join(path, ".status.lock")
        lock = FileLock(lock_path)
        try:
            with lock.acquire(timeout=10):
                with open(stat_path, "w+") as stat_file:
                    stat_file.write("\n".join(status))
        except Timeout:
            pass

    def _check_study_completion(self):
        # We cancelled, return True marking study as complete.
        if self.is_canceled:
            LOGGER.info("Cancelled -- completing study.")
            return StudyStatus.CANCELLED

        # check for completion of all steps
        resolved_set = \
            self.completed_steps | self.failed_steps | self.cancelled_steps
        if not set(self.values.keys()) - resolved_set:
            # some steps were cancelled and is_canceled wasn't set
            if len(self.cancelled_steps) > 0:
                logging.info("'%s' was cancelled. Returning.", self.name)
                return StudyStatus.CANCELLED

            # some steps were failures indicating failure
            if len(self.failed_steps) > 0:
                logging.info("'%s' is complete with failures. Returning.",
                             self.name)
                return StudyStatus.FAILURE

            # everything completed were are done
            logging.info("'%s' is complete. Returning.", self.name)
            return StudyStatus.FINISHED

        return StudyStatus.RUNNING

    def execute_ready_steps(self):
        """
        Execute any steps whose dependencies are satisfied.

        The 'execute_ready_steps' method is the core of how the ExecutionGraph
        manages execution. This method does the following:
            - Checks the status of existing jobs that are executing.
                - Updates the state if changed.
            - Finds steps that are initialized and determines what can be run:
                - Scans a steps dependencies and stages if all are me.
                - Executes any steps whose dependencies are met.

        :returns: True if the study has completed, False otherwise.
        """
        # TODO: We may want to move this to a singleton somewhere
        # so we can guarantee that all steps use the same adapter.
        adapter = ScriptAdapterFactory.get_adapter(self._adapter["type"])
        adapter = adapter(**self._adapter)

        retcode, job_status = self.check_study_status()
        LOGGER.debug("Checked status (retcode %s)-- %s", retcode, job_status)

        # For now, if we can't check the status something is wrong.
        # Don't modify the DAG.
        if retcode == JobStatusCode.ERROR:
            msg = "Job status check failed -- Aborting."
            LOGGER.error(msg)
            raise RuntimeError(msg)
        elif retcode == JobStatusCode.OK:
            # For the status of each currently in progress job, check its
            # state.
            cleanup_steps = set()  # Steps that are in progress showing failed.

            for name, status in job_status.items():
                LOGGER.debug("Checking job '%s' with status %s.", name, status)
                record = self.values[name]

                if status == State.FINISHED:
                    # Mark the step complete and notate its end time.
                    record.mark_end(State.FINISHED)
                    LOGGER.info("Step '%s' marked as finished. Adding to "
                                "complete set.", name)
                    self.completed_steps.add(name)
                    self.in_progress.remove(name)

                elif status == State.RUNNING:
                    # When detect that a step is running, mark it.
                    LOGGER.info("Step '%s' found to be running.")
                    record.mark_running()

                elif status == State.TIMEDOUT:
                    # Execute the restart script.
                    # If a restart script doesn't exist, re-run the command.
                    # If we're under the restart limit, attempt a restart.
                    if record.can_restart:
                        if record.mark_restart():
                            LOGGER.info(
                                "Step '%s' timed out. Restarting (%s of %s).",
                                name, record.restarts, record.restart_limit
                            )
                            self._execute_record(record, adapter, restart=True)
                        else:
                            LOGGER.info("'%s' has been restarted %s of %s "
                                        "times. Marking step and all "
                                        "descendents as failed.",
                                        name,
                                        record.restarts,
                                        record.restart_limit)
                            self.in_progress.remove(name)
                            cleanup_steps.update(self.bfs_subtree(name)[0])
                    # Otherwise, we can't restart so mark the step timed out.
                    else:
                        LOGGER.info("'%s' timed out, but cannot be restarted."
                                    " Marked as TIMEDOUT.", name)
                        # Mark that the step ended due to TIMEOUT.
                        record.mark_end(State.TIMEDOUT)
                        # Remove from in progress since it no longer is.
                        self.in_progress.remove(name)
                        # Add the subtree to the clean up steps
                        cleanup_steps.update(self.bfs_subtree(name)[0])
                        # Remove the current step, clean up is used to mark
                        # steps definitively as failed.
                        cleanup_steps.remove(name)
                        # Add the current step to failed.
                        self.failed_steps.add(name)

                elif status == State.HWFAILURE:
                    # TODO: Need to make sure that we do this a finite number
                    # of times.
                    # Resubmit the cmd.
                    LOGGER.warning("Hardware failure detected. Attempting to "
                                   "resubmit step '%s'.", name)
                    # We can just let the logic below handle submission with
                    # everything else.
                    self.ready_steps.append(name)

                elif status == State.FAILED:
                    LOGGER.warning(
                        "Job failure reported. Aborting %s -- flagging all "
                        "dependent jobs as failed.",
                        name
                    )
                    self.in_progress.remove(name)
                    record.mark_end(State.FAILED)
                    cleanup_steps.update(self.bfs_subtree(name)[0])

                elif status == State.CANCELLED:
                    LOGGER.info("Step '%s' was cancelled.", name)
                    self.in_progress.remove(name)
                    record.mark_end(State.CANCELLED)

            # Let's handle all the failed steps in one go.
            for node in cleanup_steps:
                self.failed_steps.add(node)
                self.values[node].mark_end(State.FAILED)

        # Now that we've checked the statuses of existing jobs we need to make
        # sure dependencies haven't been met.
        for key in self.values.keys():
            # We MUST dereference from the key. If we use values.items(), a
            # generator gets produced which will give us a COPY of a record and
            # not the actual record.
            record = self.values[key]

            # A completed step by definition has had its dependencies met.
            # Skip it.
            if key in self.completed_steps:
                LOGGER.debug("'%s' in completed set, skipping.", key)
                continue

            LOGGER.debug("Checking %s -- %s", key, record.jobid)
            # If the record is only INITIALIZED, we have encountered a step
            # that needs consideration.
            if record.status == State.INITIALIZED:
                LOGGER.debug("'%s' found to be initialized. Checking "
                             "dependencies. ", key)

                LOGGER.debug(
                    "Unfulfilled dependencies: %s",
                    self._dependencies[key])

                s_completed = filter(
                    lambda x: x in self.completed_steps,
                    self._dependencies[key])
                self._dependencies[key] = \
                    self._dependencies[key] - set(s_completed)
                LOGGER.debug(
                    "Completed dependencies: %s\n"
                    "Remaining dependencies: %s",
                    s_completed, self._dependencies[key])

                # If the gating dependencies set is empty, we can execute.
                if not self._dependencies[key]:
                    if key not in self.ready_steps:
                        LOGGER.debug("All dependencies completed. Staging.")
                        self.ready_steps.append(key)
                    else:
                        LOGGER.debug("Already staged. Passing.")
                        continue

        # We now have a collection of ready steps. Execute.
        # If we don't have a submission limit, go ahead and submit all.
        # Check requested resources -> nprocs
        # nthreads = 1
        # if self._local_procs > 0:
        #     nthreads = self._local_procs

        # if adapter.total_procs != nthreads:
        #     adapter.total_procs = nthreads
        #     adapter.avail_procs = nthreads

        if self._submission_throttle == 0:
            LOGGER.info("Launching all ready steps...")
            _available = len(self.ready_steps)
            LOGGER.info("Ready steps: {}".format(self.ready_steps))
        # Else, we have a limit -- adhere to it.
        else:
            # Compute the number of available slots we have for execution.
            _available = self._submission_throttle - len(self.in_progress)
            # Available slots should never be negative, but on the off chance
            # we are in a slot deficit, then we will just say none are free.
            _available = max(0, _available)
            # Now, we need to take the min of the length of the queue and the
            # computed number of slots. We could have free slots, but have less
            # in the queue.
            _available = min(_available, len(self.ready_steps))
            LOGGER.info("Found %d available slots...", _available)



        # print("Num threads: {}".format(nthreads))
        # with futures.ThreadPoolExecutor(max_workers=nthreads) as executor:
        #     steps_to_do = []
        #     for i in range(0, _available):
        #         # Pop the record and execute using the helper method.
        #         _record = self.values[self.ready_steps.popleft()]

        #         # If we get to this point and we've cancelled, cancel the record.
        #         if self.is_canceled:
        #             logger.info("Cancelling '%s' -- continuing.", _record.name)
        #             _record.mark_end(State.CANCELLED)
        #             self.cancelled_steps.add(_record.name)
        #             continue

        #         logger.debug("Launching job %d -- %s", i, _record.name)
        #         steps_to_do.append(executor.submit(self._execute_record, _record, adapter))

        #     for step_future in futures.as_completed(steps_to_do):
        #         if not step_future:
        #             print("Encountered None instead of a future.")
        #         else:
        #             res = step_future.result()

        
        # for i in range(0, _available):
        #     # Pop the record and execute using the helper method.
        #     _record = self.values[self.ready_steps.popleft()]

        #     # If we get to this point and we've cancelled, cancel the record.
        #     if self.is_canceled:
        #         logger.info("Cancelling '%s' -- continuing.", _record.name)
        #         _record.mark_end(State.CANCELLED)
        #         self.cancelled_steps.add(_record.name)
        #         continue

        #     logger.debug("Launching job %d -- %s", i, _record.name)
        #     self._execute_record(_record, adapter)

        for i in range(0, _available):
            # Pop the record and execute using the helper method.
            _record = self.values[self.ready_steps.popleft()]

            # If we get to this point and we've cancelled, cancel the record.
            if self.is_canceled:
                LOGGER.info("Cancelling '%s' -- continuing.", _record.name)
                _record.mark_end(State.CANCELLED)
                self.cancelled_steps.add(_record.name)
                continue

            # NOTE: verify this actually updates avail_procs on the fly, thus allowing the
            # available tasks to be fully consumed before going back to sleep
            LOGGER.debug("Attempting to submit step {} with total procs = {}, available procs = {}".format(_record.step.name, adapter.total_procs, adapter.avail_procs))
            avail_procs = adapter.avail_procs
            LOGGER.debug("avail_procs from the adapter = %d", avail_procs)
            LOGGER.debug("total_procs from the adapter = %d", adapter.total_procs)
            step_procs = _record.step.run.get("procs")
            if not step_procs:
                step_procs = 1
            else:
                try:
                    step_procs = int(step_procs)
                except ValueError:
                    step_procs = 1
                    LOGGER.error("Setting step {} with no 'procs' attribute to use 1 processor.".format(_record.step.name))
                    
            # NOTE: better place to set this default, and do type conversions?
            if step_procs <= avail_procs:
                LOGGER.debug("Launching job %d -- %s", i, _record.name)
                self._execute_record(_record, adapter)
<<<<<<< HEAD
            
=======
            else:
                LOGGER.debug("step_procs thought > avail_procs: %d : %d", step_procs, avail_procs)
>>>>>>> b9892a99

        # check the status of the study upon finishing this round of execution
        completion_status = self._check_study_completion()
        return completion_status

    def check_study_status(self):
        """
        Check the status of currently executing steps in the graph.

        This method is used to check the status of all currently in progress
        steps in the ExecutionGraph. Each ExecutionGraph stores the adapter
        used to generate and execute its scripts.
        """
        # Set up the job list and the map to get back to step names.
        joblist = []
        jobmap = {}
        for step in self.in_progress:
            jobid = self.values[step].jobid[-1]
            joblist.append(jobid)
            jobmap[jobid] = step

        # Grab the adapter from the ScriptAdapterFactory.
        adapter = ScriptAdapterFactory.get_adapter(self._adapter["type"])
        adapter = adapter(**self._adapter)
        # Use the adapter to grab the job statuses.
        retcode, job_status = adapter.check_jobs(joblist)
        # Map the job identifiers back to step names.
        step_status = {jobmap[jobid]: status
                       for jobid, status in job_status.items()}

        # Based on return code, log something different.
        if retcode == JobStatusCode.OK:
            LOGGER.info("Jobs found for user '%s'.", getpass.getuser())
            return retcode, step_status
        elif retcode == JobStatusCode.NOJOBS:
            LOGGER.info("No jobs found.")
            return retcode, step_status
        else:
            msg = "Unknown Error (Code = {})".format(retcode)
            LOGGER.error(msg)
            return retcode, step_status

    def cancel_study(self):
        """Cancel the study."""
        joblist = []
        for step in self.in_progress:
            jobid = self.values[step].jobid[-1]
            joblist.append(jobid)

        # Grab the adapter from the ScriptAdapterFactory.
        adapter = ScriptAdapterFactory.get_adapter(self._adapter["type"])
        adapter = adapter(**self._adapter)

        # cancel our jobs
        crecord = adapter.cancel_jobs(joblist)
        self.is_canceled = True

        if crecord.cancel_status == CancelCode.OK:
            LOGGER.info("Successfully requested to cancel all jobs.")
        elif crecord.cancel_status == CancelCode.ERROR:
            LOGGER.error(
                "Failed to cancel jobs. (Code = %s)", crecord.return_code)
        else:
            LOGGER.error("Unknown Error (Code = %s)", crecord.return_code)

        return crecord.cancel_status

    def cleanup(self):
        """Clean up output produced by the ExecutionGraph."""
        if self._tmp_dir:
            shutil.rmtree(self._tmp_dir, ignore_errors=True)<|MERGE_RESOLUTION|>--- conflicted
+++ resolved
@@ -902,12 +902,8 @@
             if step_procs <= avail_procs:
                 LOGGER.debug("Launching job %d -- %s", i, _record.name)
                 self._execute_record(_record, adapter)
-<<<<<<< HEAD
-            
-=======
             else:
                 LOGGER.debug("step_procs thought > avail_procs: %d : %d", step_procs, avail_procs)
->>>>>>> b9892a99
 
         # check the status of the study upon finishing this round of execution
         completion_status = self._check_study_completion()
