###############################################################################
# Copyright (c) 2017, Lawrence Livermore National Security, LLC.
# Produced at the Lawrence Livermore National Laboratory
# Written by Francesco Di Natale, dinatale3@llnl.gov.
#
# LLNL-CODE-734340
# All rights reserved.
# This file is part of MaestroWF, Version: 1.0.0.
#
# For details, see https://github.com/LLNL/maestrowf.
#
# Permission is hereby granted, free of charge, to any person obtaining a copy
# of this software and associated documentation files (the "Software"), to deal
# in the Software without restriction, including without limitation the rights
# to use, copy, modify, merge, publish, distribute, sublicense, and/or sell
# copies of the Software, and to permit persons to whom the Software is
# furnished to do so, subject to the following conditions:
# The above copyright notice and this permission notice shall be included in
# all copies or substantial portions of the Software.
#
# THE SOFTWARE IS PROVIDED "AS IS", WITHOUT WARRANTY OF ANY KIND, EXPRESS OR
# IMPLIED, INCLUDING BUT NOT LIMITED TO THE WARRANTIES OF MERCHANTABILITY,
# FITNESS FOR A PARTICULAR PURPOSE AND NONINFRINGEMENT. IN NO EVENT SHALL THE
# AUTHORS OR COPYRIGHT HOLDERS BE LIABLE FOR ANY CLAIM, DAMAGES OR OTHER
# LIABILITY, WHETHER IN AN ACTION OF CONTRACT, TORT OR OTHERWISE, ARISING FROM,
# OUT OF OR IN CONNECTION WITH THE SOFTWARE OR THE USE OR OTHER DEALINGS IN THE
# SOFTWARE.
###############################################################################

"""Classes that represent the environment of a study."""

import logging

from maestrowf.abstracts import Dependency, Source, Substitution

LOGGER = logging.getLogger(__name__)


class StudyEnvironment:
    """
    StudyEnvironment for managing a study environment.

    The StudyEnvironment provides the context where all study
    steps can find variables, sources, dependencies, etc.
    """

    def __init__(self):
        """Initialize an empty StudyEnvironment."""
        # Types of environment objects.
        self.substitutions = {}
        self.labels = {}
        self.sources = []
        self.dependencies = {}

        # Private members
        self._tokens = set()
        self._names = set()
        # Boolean that tracks if dependencies have been acquired.
        self._is_set_up = False

        LOGGER.debug("Initialized an empty StudyEnvironment.")

    def __bool__(self):
        """
        Override for the __bool__ operator.

        :returns: True if the StudyEnvironment instance has values, False
            otherwise.
        """
        return bool(self._names)

    @property
    def is_set_up(self):
        """
        Check that the StudyEnvironment is set up.

        :returns: True is the instance is set up, False otherwise.
        """
        return self._is_set_up

    def add(self, item):
        """
        Add the item parameter to the StudyEnvironment.

        :param item: EnvObject to be added to the environment.
        """
        # TODO: Need to revist this to make this better. A label can get lost
        # because the necessary variable could have not been added yet
        # and there's too much of a need to process a dependency first.
        name = None
        LOGGER.debug("Calling add with %s", str(item))
        if isinstance(item, Dependency):
            LOGGER.debug("Adding %s of type %s.", item.name, type(item))
            LOGGER.debug("Value: %s.", item.__dict__)
            self.dependencies[item.name] = item
            name = item.name
            self._is_set_up = False
        elif isinstance(item, Substitution):
            LOGGER.debug("Value: %s", item.value)
            LOGGER.debug("Tokens: %s", self._tokens)
            name = item.name
            LOGGER.debug("Adding %s of type %s.", item.name, type(item))
            if (
                    isinstance(item.value, str) and
                    any(token in item.value for token in self._tokens)):
                LOGGER.debug("Label detected. Adding %s to labels", item.name)
                self.labels[item.name] = item
            else:
                self._tokens.add(item.token)
                self.substitutions[item.name] = item
        elif isinstance(item, Source):
            LOGGER.debug("Adding source %s", item.source)
            LOGGER.debug("Item source: %s", item.source)
            self.sources.append(item)
        else:
            error = "Received an item of type {}. Expected an item of base " \
                    "type Substitution, Source, or Dependency." \
                    .format(type(item))
            LOGGER.exception(error)
            raise TypeError(error)

        if name and name in self._names:
            error = "A duplicate name '{}' has been detected. All names " \
                    "must be unique. Aborting.".format(name)
            LOGGER.exception(error)
            raise ValueError(error)
        else:
            LOGGER.debug("{} added to set of names.".format(name))
            self._names.add(name)

    def find(self, key):
        """
        Find the environment object labeled by the specified key.

        :param key: Name of the environment object to find.
        :returns: The environment object labeled by key, None if key is not
            found.
        """
        LOGGER.debug("Looking for '%s'...", key)
        if key in self.dependencies:
            LOGGER.debug("Found '%s' in environment dependencies.", key)
            return self.dependencies[key]

        if key in self.substitutions:
            LOGGER.debug("Found '%s' in environment substitutions.", key)
            return self.substitutions[key]

        if key in self.labels:
            LOGGER.debug("Found '%s' in environment labels.", key)
            return self.labels[key]

        LOGGER.debug("'%s' not found -- \n%s", key, self)
        return None

    def remove(self, key):
        """
        Remove the environment object labeled by the specified key.

        :param key: Name of the environment object to remove.
        :returns: The environment object labeled by key.
        """
        LOGGER.debug("Looking to remove '%s'...", key)

        if key not in self._names:
            return None

        _ = self.dependencies.pop(key, None)
        if _ is not None:
            self._names.remove(key)
            return _

        _ = self.substitutions.pop(key, None)
        if _ is not None:
            self._names.remove(key)
            return _

        _ = self.labels.pop(key, None)
        if _ is not None:
            self._names.remove(key)
            return _

        LOGGER.debug("'%s' not found -- \n%s", key, self)
        return None

    def acquire_environment(self):
        """Acquire any environment items that may be stored remotely."""
        if self._is_set_up:
            LOGGER.info("Environment already set up. Returning.")
            return

<<<<<<< HEAD
        LOGGER.info("Acquiring dependencies")
=======
        LOGGER.debug("Acquiring dependencies")
>>>>>>> b1ea9004
        for dependency, value in self.dependencies.items():
            LOGGER.info("Acquiring -- %s", dependency)
            value.acquire(substitutions=self.substitutions.values())

        self._is_set_up = True

    def apply_environment(self, item):
        """
        Apply the environment to the specified item.

        :param item: String to apply environment to.
        :returns: String with the environment applied.
        """
        if not item:
            return item

        LOGGER.debug("Applying environment to %s", item)
        LOGGER.debug("Processing labels...")
        for label, value in self.labels.items():
            LOGGER.debug("Looking for %s in %s", label, item)
            item = value.substitute(item)
            LOGGER.debug("After substitution: %s", item)

        LOGGER.debug("Processing dependencies...")
        for label, dependency in self.dependencies.items():
            LOGGER.debug("Looking for %s in %s", label, item)
            item = dependency.substitute(item)
            LOGGER.debug("After substitution: %s", item)
            LOGGER.debug("Acquiring %s.", label)

        LOGGER.debug("Processing substitutions...")
        for substitution, value in self.substitutions.items():
            LOGGER.debug("Looking for %s in %s", substitution, item)
            item = value.substitute(item)
            LOGGER.debug("After substitution: %s", item)

        return item<|MERGE_RESOLUTION|>--- conflicted
+++ resolved
@@ -188,11 +188,7 @@
             LOGGER.info("Environment already set up. Returning.")
             return
 
-<<<<<<< HEAD
-        LOGGER.info("Acquiring dependencies")
-=======
         LOGGER.debug("Acquiring dependencies")
->>>>>>> b1ea9004
         for dependency, value in self.dependencies.items():
             LOGGER.info("Acquiring -- %s", dependency)
             value.acquire(substitutions=self.substitutions.values())
