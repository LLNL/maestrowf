--- conflicted
+++ resolved
@@ -196,11 +196,7 @@
         self._out_path = out_path
         self._meta_path = os.path.join(out_path, "meta")
 
-<<<<<<< HEAD
-        LOGGER.info("OUTPUT_PATH = %s", out_path)
-=======
         LOGGER.debug("OUTPUT_PATH = %s", out_path)
->>>>>>> b1ea9004
         # Flag the study as not having been set up and add the source node.
         self._issetup = False
         self.is_configured = False
@@ -382,11 +378,7 @@
     def setup_workspace(self):
         """Set up the study's main workspace directory."""
         try:
-<<<<<<< HEAD
-            LOGGER.info("Setting up study workspace in '%s'", self._out_path)
-=======
             LOGGER.debug("Setting up study workspace in '%s'", self._out_path)
->>>>>>> b1ea9004
             create_parentdir(self._out_path)
         except Exception as e:
             LOGGER.error(e.args)
@@ -396,11 +388,7 @@
         """Set up the environment by acquiring outside dependencies."""
         # Set up the environment if it hasn't been already.
         if not self.environment.is_set_up:
-<<<<<<< HEAD
-            LOGGER.info("Environment is setting up.")
-=======
             LOGGER.debug("Environment is setting up.")
->>>>>>> b1ea9004
             self.environment.acquire_environment()
 
     def configure_study(self, submission_attempts=1, restart_limit=1,
