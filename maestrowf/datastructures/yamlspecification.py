--- conflicted
+++ resolved
@@ -197,11 +197,8 @@
         :returns: A set of keys encountered in the variables section.
         """
         keys_seen = set()
-<<<<<<< HEAD
-=======
         if "variables" not in self.environment:
             return keys_seen
->>>>>>> b1ea9004
         for key, value in self.environment["variables"].items():
             logger.debug("Verifying %s...", key)
             if not key:
@@ -220,11 +217,7 @@
                 logger.error(msg)
                 raise ValueError(msg)
 
-<<<<<<< HEAD
-            if key in self.keys_seen:
-=======
             if key in keys_seen:
->>>>>>> b1ea9004
                 msg = (
                     "Variable name '{}' is already taken. All variable "
                     "names must be unique.".format(key)
@@ -261,21 +254,6 @@
         for dep_type in dep_types:
             if dep_type in self.environment["dependencies"]:
                 for item in self.environment["dependencies"][dep_type]:
-<<<<<<< HEAD
-                    # Check that the name and path attributes are populated.
-                    missing_keys = req_keys[dep_type] - set(item.keys())
-                    if missing_keys:
-                        msg = (
-                            "Incomplete %s dependency detected -- missing"
-                            " %s required keys. Value: %s".format(
-                                dep_type, missing_keys, item
-                            )
-                        )
-                        logger.error(msg)
-                        raise ValueError(msg)
-
-=======
->>>>>>> b1ea9004
                     # Make sure that the "name" attribute is not taken.
                     # Because every dependency should be responsible for
                     # substituting itself into data, they are required to have
@@ -306,10 +284,6 @@
         self._verify_sources()
         # Verify the dependencies in the specification.
         self._verify_dependencies(keys_seen)
-        # validate environment against json schema
-        YAMLSpecification.validate_schema(
-            "env", self.environment, schemas["ENV"]
-        )
 
     def verify_study(self):
         """Verify the each step of the study in the specification."""
