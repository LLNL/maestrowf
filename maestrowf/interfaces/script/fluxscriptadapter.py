--- conflicted
+++ resolved
@@ -532,15 +532,11 @@
             "version": "#INFO (flux version) {version}",
         }
 
-<<<<<<< HEAD
-        # Store the Flux handle for future use.
-=======
         self._cmd_flags = {
             "ntasks": "-n",
             "nodes": "-N",
         }
         self._extension = "flux.sh"
->>>>>>> a4591457
         self.h = None
         # Store the interface we're using
         _version = kwargs.pop("version", FluxFactory.latest)
