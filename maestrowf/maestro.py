--- conflicted
+++ resolved
@@ -236,7 +236,6 @@
     study.configure_study(
         throttle=args.throttle, submission_attempts=args.attempts,
         restart_limit=args.rlimit, use_tmp=args.usetmp, hash_ws=args.hashws,
-<<<<<<< HEAD
         dry_run=args.dry)
     study.setup_environment()
 
@@ -246,9 +245,6 @@
     else:
         # else, use args to decide sleeptime
         sleeptime = args.sleeptime
-=======
-        local_procs=args.local_procs)
->>>>>>> e1eaa80e
 
     batch = {"type": "local"}
     if spec.batch:
