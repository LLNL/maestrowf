--- conflicted
+++ resolved
@@ -26,11 +26,8 @@
     "enum34 ; python_version<'3.4'",
     "dill",
     "jsonschema>=3.2.0",
-<<<<<<< HEAD
-=======
     "coloredlogs",
     "chainmap ; python_version<'3'",
->>>>>>> b1ea9004
   ],
   extras_require={},
   long_description_content_type='text/markdown',
