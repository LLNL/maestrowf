[tool]
[tool.poetry]
name = "maestrowf"
<<<<<<< HEAD
version = "1.1.10dev3"
=======
version = "1.1.10dev2"
>>>>>>> 194f2c29
description = "A tool to easily orchestrate general computational workflows both locally and on supercomputers."
license = "MIT License"
classifiers = [
    "Development Status :: 5 - Production/Stable",
    "Operating System :: Unix", "Operating System :: MacOS :: MacOS X",
    "Intended Audience :: Developers", "Intended Audience :: Education",
    "Intended Audience :: Science/Research", "Topic :: Scientific/Engineering",
    "Topic :: System :: Distributed Computing",
    "Programming Language :: Python :: 3",
    "Programming Language :: Python :: 3.7",
    "Programming Language :: Python :: 3.8",
    "Programming Language :: Python :: 3.9",
    "Programming Language :: Python :: 3.10",
    "Programming Language :: Python :: 3.11"
]
homepage = "https://github.com/llnl/maestrowf"
documentation = "https://maestrowf.readthedocs.io/"
authors = [
    "Francesco Di Natale <dinatale3@llnl.gov>", "Francesco Di Natale"
]
maintainers = [
    "Francesco Di Natale <dinatale3@llnl.gov>", "Francesco Di Natale",
    "Kevin C. Athey <athey1@llnl.gov>", "Kevin C. Athey",
    "Jessica Semler <semler1@llnl.gov>", "Jessica Semler",
    "Jeremy White <white242@llnl.gov>", "Jeremy White",
]
readme = "README.md"
packages = [
    { include = 'maestrowf'}
]

[tool.poetry.dependencies]
python = ">=3.7.1,<4.0"
coloredlogs = "*"
dill = "*"
filelock = "*"
importlib_metadata = {version = "*", python = "<3.8"}
jsonschema = ">=3.2.0"
pyyaml = ">=4.2b1"
rich = "*"
six = "*"
tabulate = "*"

[tool.poetry.dev-dependencies]
coverage = "*"
mkdocs = "~1.3"
mkdocs-material = "*"
mkdocs-material-extensions = "*"
mkdocs-mermaid2-plugin = "*"
mkdocstrings = "*"
mkdocstrings-python = "*"
mkdocs-gen-files = "*"
mkdocs-literate-nav = "*"       # Make sub groups here for docs, formatting, etc?
mkdocs-glightbox = "*"
pymdown-extensions = "*"
flake8 = "*"
pydocstyle = "*"
pylint = "*"
tox = "*"
pytest = "*"
pytest-cov = "*"
pre-commit = "*"
tox-travis = "*"
tox-pyenv = "*"

[tool.poetry.plugins."console_scripts"]
"maestro" = "maestrowf.maestro:main"
"conductor" = "maestrowf.conductor:main"


[build-system]
requires = ["poetry-core>=1.0.8"]
build-backend = "poetry.core.masonry.api"

[tool.poetry.urls]
"Bug Tracker" = "https://github.com/LLNL/maestrowf/issues"
"Discussions" = "https://github.com/LLNL/maestrowf/discussions"

[tool.black]
line-length = 79<|MERGE_RESOLUTION|>--- conflicted
+++ resolved
@@ -1,11 +1,7 @@
 [tool]
 [tool.poetry]
 name = "maestrowf"
-<<<<<<< HEAD
 version = "1.1.10dev3"
-=======
-version = "1.1.10dev2"
->>>>>>> 194f2c29
 description = "A tool to easily orchestrate general computational workflows both locally and on supercomputers."
 license = "MIT License"
 classifiers = [
